--- conflicted
+++ resolved
@@ -22,11 +22,7 @@
 	// version represents the canonical version of the appc spec and tooling.
 	// For now, the schema and tooling is coupled with the spec itself, so
 	// this must be kept in sync with the VERSION file in the root of the repo.
-<<<<<<< HEAD
-	version string = "0.8.7+git"
-=======
 	version string = "0.8.8"
->>>>>>> 74aeb21d
 )
 
 var (
