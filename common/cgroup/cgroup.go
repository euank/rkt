// Copyright 2015 The rkt Authors
//
// Licensed under the Apache License, Version 2.0 (the "License");
// you may not use this file except in compliance with the License.
// You may obtain a copy of the License at
//
//     http://www.apache.org/licenses/LICENSE-2.0
//
// Unless required by applicable law or agreed to in writing, software
// distributed under the License is distributed on an "AS IS" BASIS,
// WITHOUT WARRANTIES OR CONDITIONS OF ANY KIND, either express or implied.
// See the License for the specific language governing permissions and
// limitations under the License.

//+build linux

package cgroup

import (
	"errors"
	"os"
	"os/exec"
	"path/filepath"
	"syscall"

	"github.com/coreos/rkt/common/cgroup/v1"
	"github.com/coreos/rkt/common/cgroup/v2"
	"github.com/hashicorp/errwrap"
)

const (
	// The following const comes from
	// #define CGROUP2_SUPER_MAGIC  0x63677270
	// https://github.com/torvalds/linux/blob/v4.6/include/uapi/linux/magic.h#L58
	Cgroup2fsMagicNumber = 0x63677270
)

// IsIsolatorSupported returns whether an isolator is supported in the kernel
func IsIsolatorSupported(isolator string) (bool, error) {
	isUnified, err := IsCgroupUnified("/")
	if err != nil {
		return false, errwrap.Wrap(errors.New("error determining cgroup version"), err)
	}

	if isUnified {
		controllers, err := v2.GetEnabledControllers()
		if err != nil {
			return false, errwrap.Wrap(errors.New("error determining enabled controllers"), err)
		}
		for _, c := range controllers {
			if c == isolator {
				return true, nil
			}
		}
		return false, nil
	}

	if files := v1.CgroupControllerRWFiles(isolator); len(files) > 0 {
		for _, f := range files {
			isolatorPath := filepath.Join("/sys/fs/cgroup/", isolator, f)
			if _, err := os.Stat(isolatorPath); os.IsNotExist(err) {
				return false, nil
			}
		}
		return true, nil
	}

	return false, nil
}

<<<<<<< HEAD
// RemountCgroupKnobsRW remounts the needed knobs in the subcgroup for one
// specified app read-write so the systemd inside stage1 can apply isolators
// to them.
func RemountCgroupKnobsRW(enabledCgroups map[int][]string, subcgroup string, serviceName string, enterCmd []string) error {
	controllers := GetV1ControllerDirs(enabledCgroups)

	// Mount RW knobs we need to make the enabled isolators work
	for _, c := range controllers {
		cPath := filepath.Join("/sys/fs/cgroup", c)
		subcgroupPath := filepath.Join(cPath, subcgroup, "system.slice")

		// Create cgroup directories and mount the files we need over
		// themselves so they stay read-write
		appCgroup := filepath.Join(subcgroupPath, serviceName)
		if err := os.MkdirAll(appCgroup, 0755); err != nil {
			return err
		}
		for _, f := range getV1ControllerRWFiles(c) {
			cgroupFilePath := filepath.Join(appCgroup, f)
			// the file may not be there if kernel doesn't support the
			// feature, skip it in that case
			if _, err := os.Stat(cgroupFilePath); os.IsNotExist(err) {
				continue
			}

			// Go applications cannot be  reassociated  with a new mount
			// namespace because they are multithreaded. Instead of
			// syscall.Mount, uses the enter entrypoint.
			argsMountBind := append(enterCmd, "/bin/mount", "--bind", cgroupFilePath, cgroupFilePath)
			cmdMountBind := exec.Cmd{
				Path: argsMountBind[0],
				Args: argsMountBind,
			}

			if err := cmdMountBind.Run(); err != nil {
				return err
			}

			argsRemountRW := append(enterCmd, "/bin/mount", "-o", "remount,bind,rw", cgroupFilePath)
			cmdRemountRW := exec.Cmd{
				Path: argsRemountRW[0],
				Args: argsRemountRW,
			}

			if err := cmdRemountRW.Run(); err != nil {
				return err
			}
		}
	}

	return nil
}

func mountFsRO(mountPoint string) error {
	var flags uintptr = syscall.MS_BIND |
		syscall.MS_REMOUNT |
		syscall.MS_NOSUID |
		syscall.MS_NOEXEC |
		syscall.MS_NODEV |
		syscall.MS_RDONLY
	if err := syscall.Mount(mountPoint, mountPoint, "", flags, ""); err != nil {
		return errwrap.Wrap(fmt.Errorf("error remounting RO %q", mountPoint), err)
=======
// IsCgroupUnified checks if cgroup mounted at /sys/fs/cgroup is
// the new unified version (cgroup v2)
func IsCgroupUnified(root string) (bool, error) {
	cgroupFsPath := filepath.Join(root, "/sys/fs/cgroup")
	var statfs syscall.Statfs_t
	if err := syscall.Statfs(cgroupFsPath, &statfs); err != nil {
		return false, err
>>>>>>> 1beeb893
	}

	return statfs.Type == Cgroup2fsMagicNumber, nil
}<|MERGE_RESOLUTION|>--- conflicted
+++ resolved
@@ -19,7 +19,6 @@
 import (
 	"errors"
 	"os"
-	"os/exec"
 	"path/filepath"
 	"syscall"
 
@@ -68,70 +67,6 @@
 	return false, nil
 }
 
-<<<<<<< HEAD
-// RemountCgroupKnobsRW remounts the needed knobs in the subcgroup for one
-// specified app read-write so the systemd inside stage1 can apply isolators
-// to them.
-func RemountCgroupKnobsRW(enabledCgroups map[int][]string, subcgroup string, serviceName string, enterCmd []string) error {
-	controllers := GetV1ControllerDirs(enabledCgroups)
-
-	// Mount RW knobs we need to make the enabled isolators work
-	for _, c := range controllers {
-		cPath := filepath.Join("/sys/fs/cgroup", c)
-		subcgroupPath := filepath.Join(cPath, subcgroup, "system.slice")
-
-		// Create cgroup directories and mount the files we need over
-		// themselves so they stay read-write
-		appCgroup := filepath.Join(subcgroupPath, serviceName)
-		if err := os.MkdirAll(appCgroup, 0755); err != nil {
-			return err
-		}
-		for _, f := range getV1ControllerRWFiles(c) {
-			cgroupFilePath := filepath.Join(appCgroup, f)
-			// the file may not be there if kernel doesn't support the
-			// feature, skip it in that case
-			if _, err := os.Stat(cgroupFilePath); os.IsNotExist(err) {
-				continue
-			}
-
-			// Go applications cannot be  reassociated  with a new mount
-			// namespace because they are multithreaded. Instead of
-			// syscall.Mount, uses the enter entrypoint.
-			argsMountBind := append(enterCmd, "/bin/mount", "--bind", cgroupFilePath, cgroupFilePath)
-			cmdMountBind := exec.Cmd{
-				Path: argsMountBind[0],
-				Args: argsMountBind,
-			}
-
-			if err := cmdMountBind.Run(); err != nil {
-				return err
-			}
-
-			argsRemountRW := append(enterCmd, "/bin/mount", "-o", "remount,bind,rw", cgroupFilePath)
-			cmdRemountRW := exec.Cmd{
-				Path: argsRemountRW[0],
-				Args: argsRemountRW,
-			}
-
-			if err := cmdRemountRW.Run(); err != nil {
-				return err
-			}
-		}
-	}
-
-	return nil
-}
-
-func mountFsRO(mountPoint string) error {
-	var flags uintptr = syscall.MS_BIND |
-		syscall.MS_REMOUNT |
-		syscall.MS_NOSUID |
-		syscall.MS_NOEXEC |
-		syscall.MS_NODEV |
-		syscall.MS_RDONLY
-	if err := syscall.Mount(mountPoint, mountPoint, "", flags, ""); err != nil {
-		return errwrap.Wrap(fmt.Errorf("error remounting RO %q", mountPoint), err)
-=======
 // IsCgroupUnified checks if cgroup mounted at /sys/fs/cgroup is
 // the new unified version (cgroup v2)
 func IsCgroupUnified(root string) (bool, error) {
@@ -139,7 +74,6 @@
 	var statfs syscall.Statfs_t
 	if err := syscall.Statfs(cgroupFsPath, &statfs); err != nil {
 		return false, err
->>>>>>> 1beeb893
 	}
 
 	return statfs.Type == Cgroup2fsMagicNumber, nil
