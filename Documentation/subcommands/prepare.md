--- conflicted
+++ resolved
@@ -59,13 +59,9 @@
 | `--exec` | none | Path to executable | Override the exec command for the preceding image. |
 | `--group` | root | gid, groupname or file path | Group override for the preceding image (example: '--group=group') |
 | `--inherit-env` | `false` | `true` or `false` | Inherit all environment variables not set by apps. |
-<<<<<<< HEAD
 | `--user-label` | none | label add to the apps' UserLabels field | Set the app's labels (example: '--label=foo=bar'). |
-| `--mount` | none | Mount syntax (ex. `--mount volume=NAME,target=PATH`) | Mount point binding a volume to a path within an app. See [Mounting Volumes without Mount Points](#mounting-volumes-without-mount-points). |
+| `--mount` | none | Mount syntax (ex. `--mount volume=NAME,target=PATH`) | Mount point binding a volume to a path within an app. See [Mounting Volumes without Mount Points][vol-no-mount]. |
 | `--name` | none | Name of the app | Set the name of the app (example: '--name=foo'). If not set, then the app name default to the image's name |
-=======
-| `--mount` | none | Mount syntax (ex. `--mount volume=NAME,target=PATH`) | Mount point binding a volume to a path within an app. See [Mounting Volumes without Mount Points][vol-no-mount]. |
->>>>>>> 60aff555
 | `--no-overlay` | `false` | `true` or `false` | Disable the overlay filesystem. |
 | `--no-store` | `false` | `true` or `false` | Fetch images, ignoring the local store. See [image fetching behavior][img-fetch] |
 | `--pod-manifest` | none | A path | The path to the pod manifest. If it's non-empty, then only `--net`, `--no-overlay` and `--interactive` will have effect. |
