// Copyright 2014 The rkt Authors
//
// Licensed under the Apache License, Version 2.0 (the "License");
// you may not use this file except in compliance with the License.
// You may obtain a copy of the License at
//
//     http://www.apache.org/licenses/LICENSE-2.0
//
// Unless required by applicable law or agreed to in writing, software
// distributed under the License is distributed on an "AS IS" BASIS,
// WITHOUT WARRANTIES OR CONDITIONS OF ANY KIND, either express or implied.
// See the License for the specific language governing permissions and
// limitations under the License.

//+build linux

package common

import (
	"errors"
	"fmt"
	"io"
	"os"
	"path"
	"path/filepath"
	"strconv"
	"strings"

	"github.com/appc/spec/schema"
	"github.com/appc/spec/schema/types"
	"github.com/coreos/rkt/common"
	"github.com/coreos/rkt/common/cgroup"
	"github.com/coreos/rkt/pkg/user"
	stage1commontypes "github.com/coreos/rkt/stage1/common/types"

	"github.com/coreos/go-systemd/unit"
	"github.com/hashicorp/errwrap"
	"k8s.io/kubernetes/pkg/api/resource"
)

func MutableEnv(p *stage1commontypes.Pod) error {
	w := NewUnitWriter(p)

	w.WriteUnit(
		TargetUnitPath(p.Root, "default"),
		"failed to write default.target",
		unit.NewUnitOption("Unit", "Description", "rkt apps target"),
		unit.NewUnitOption("Unit", "DefaultDependencies", "false"),
		unit.NewUnitOption("Unit", "Requires", "systemd-journald.service"),
		unit.NewUnitOption("Unit", "After", "systemd-journald.service"),
		unit.NewUnitOption("Unit", "Before", "halt.target"),
		unit.NewUnitOption("Unit", "Conflicts", "halt.target"),
	)

	w.WriteUnit(
		ServiceUnitPath(p.Root, "prepare-app@"),
		"failed to write prepare-app service template",
		unit.NewUnitOption("Unit", "Description", "Prepare minimum environment for chrooted applications"),
		unit.NewUnitOption("Unit", "DefaultDependencies", "false"),
		unit.NewUnitOption("Unit", "OnFailureJobMode", "fail"),
		unit.NewUnitOption("Service", "Type", "oneshot"),
		unit.NewUnitOption("Service", "Restart", "no"),
		unit.NewUnitOption("Service", "ExecStart", "/prepare-app %I"),
		unit.NewUnitOption("Service", "User", "0"),
		unit.NewUnitOption("Service", "Group", "0"),
		unit.NewUnitOption("Service", "CapabilityBoundingSet", "CAP_SYS_ADMIN CAP_DAC_OVERRIDE"),
	)

	w.WriteUnit(
		TargetUnitPath(p.Root, "halt"),
		"failed to write halt target",
		unit.NewUnitOption("Unit", "Description", "Halt"),
		unit.NewUnitOption("Unit", "DefaultDependencies", "false"),
		unit.NewUnitOption("Unit", "AllowIsolate", "true"),
		unit.NewUnitOption("Unit", "Requires", "shutdown.service"),
		unit.NewUnitOption("Unit", "After", "shutdown.service"),
	)

	w.writeShutdownService(
		"ExecStart",
		unit.NewUnitOption("Unit", "Description", "Pod shutdown"),
		unit.NewUnitOption("Unit", "AllowIsolate", "true"),
		unit.NewUnitOption("Unit", "DefaultDependencies", "false"),
		unit.NewUnitOption("Service", "RemainAfterExit", "yes"),
	)

	return w.Error()
}

func ImmutableEnv(p *stage1commontypes.Pod, interactive bool, privateUsers string, insecureOptions Stage1InsecureOptions) error {
	w := NewUnitWriter(p)

	opts := []*unit.UnitOption{
		unit.NewUnitOption("Unit", "Description", "rkt apps target"),
		unit.NewUnitOption("Unit", "DefaultDependencies", "false"),
	}

	for i := range p.Manifest.Apps {
		ra := &p.Manifest.Apps[i]
		serviceName := ServiceUnitName(ra.Name)
		opts = append(opts, unit.NewUnitOption("Unit", "After", serviceName))
		opts = append(opts, unit.NewUnitOption("Unit", "Wants", serviceName))
	}

	w.WriteUnit(
		TargetUnitPath(p.Root, "default"),
		"failed to write default.target",
		opts...,
	)

	w.WriteUnit(
		ServiceUnitPath(p.Root, "prepare-app@"),
		"failed to write prepare-app service template",
		unit.NewUnitOption("Unit", "Description", "Prepare minimum environment for chrooted applications"),
		unit.NewUnitOption("Unit", "DefaultDependencies", "false"),
		unit.NewUnitOption("Unit", "OnFailureJobMode", "fail"),
		unit.NewUnitOption("Unit", "Requires", "systemd-journald.service"),
		unit.NewUnitOption("Unit", "After", "systemd-journald.service"),
		unit.NewUnitOption("Service", "Type", "oneshot"),
		unit.NewUnitOption("Service", "Restart", "no"),
		unit.NewUnitOption("Service", "ExecStart", "/prepare-app %I"),
		unit.NewUnitOption("Service", "User", "0"),
		unit.NewUnitOption("Service", "Group", "0"),
		unit.NewUnitOption("Service", "CapabilityBoundingSet", "CAP_SYS_ADMIN CAP_DAC_OVERRIDE"),
	)

	w.WriteUnit(
		TargetUnitPath(p.Root, "halt"),
		"failed to write halt target",
		unit.NewUnitOption("Unit", "Description", "Halt"),
		unit.NewUnitOption("Unit", "DefaultDependencies", "false"),
		unit.NewUnitOption("Unit", "AllowIsolate", "true"),
	)

	w.writeShutdownService(
		"ExecStop",
		unit.NewUnitOption("Unit", "Description", "Pod shutdown"),
		unit.NewUnitOption("Unit", "AllowIsolate", "true"),
		unit.NewUnitOption("Unit", "StopWhenUnneeded", "yes"),
		unit.NewUnitOption("Unit", "DefaultDependencies", "false"),
		unit.NewUnitOption("Service", "RemainAfterExit", "yes"),
	)

	if err := w.Error(); err != nil {
		return err
	}

	for i := range p.Manifest.Apps {
		ra := &p.Manifest.Apps[i]

		if ra.App.WorkingDirectory == "" {
			ra.App.WorkingDirectory = "/"
		}

		binPath, err := FindBinPath(p, ra)
		if err != nil {
			return err
		}

		var opts []*unit.UnitOption
		if interactive {
			opts = append(opts, unit.NewUnitOption("Service", "StandardInput", "tty"))
			opts = append(opts, unit.NewUnitOption("Service", "StandardOutput", "tty"))
			opts = append(opts, unit.NewUnitOption("Service", "StandardError", "tty"))
		} else {
			opts = append(opts, unit.NewUnitOption("Service", "StandardOutput", "journal+console"))
			opts = append(opts, unit.NewUnitOption("Service", "StandardError", "journal+console"))
		}
		w.AppUnit(ra, binPath, privateUsers, insecureOptions, opts...)

		w.AppReaperUnit(ra.Name, binPath,
			unit.NewUnitOption("Unit", "Wants", "shutdown.service"),
			unit.NewUnitOption("Unit", "After", "shutdown.service"),
		)
	}

	return w.Error()
}

// UnitWriter is the type that writes systemd units preserving the first previously occured error.
// Any method of this type can be invoked multiple times without error checking.
// If a previous invocation generated an error, any invoked method will be skipped.
// If an error occured during method invocations, it can be retrieved using Error().
type UnitWriter struct {
	err error
	p   *stage1commontypes.Pod
}

// NewUnitWriter returns a new UnitWriter for the given pod.
func NewUnitWriter(p *stage1commontypes.Pod) *UnitWriter {
	return &UnitWriter{p: p}
}

// WriteUnit writes a systemd unit in the given path with the given unit options
// if no previous error occured.
func (uw *UnitWriter) WriteUnit(path string, errmsg string, opts ...*unit.UnitOption) {
	if uw.err != nil {
		return
	}

	file, err := os.OpenFile(path, os.O_WRONLY|os.O_CREATE|os.O_TRUNC, 0644)
	if err != nil {
		uw.err = errwrap.Wrap(errors.New(errmsg), err)
		return
	}
	defer file.Close()

	if _, err = io.Copy(file, unit.Serialize(opts)); err != nil {
		uw.err = errwrap.Wrap(errors.New(errmsg), err)
	}
}

// writeShutdownService writes a shutdown.service unit with the given unit options
// if no previous error occured.
// exec specifies how systemctl should be invoked, i.e. ExecStart, or ExecStop.
func (uw *UnitWriter) writeShutdownService(exec string, opts ...*unit.UnitOption) {
	if uw.err != nil {
		return
	}

	flavor, systemdVersion, err := GetFlavor(uw.p)
	if err != nil {
		uw.err = errwrap.Wrap(errors.New("failed to create shutdown service"), err)
		return
	}

	opts = append(opts, []*unit.UnitOption{
		// The default stdout is /dev/console (the tty created by nspawn).
		// But the tty might be destroyed if rkt is executed via ssh and
		// the user terminates the ssh session. We still want
		// shutdown.service to succeed in that case, so don't use
		// /dev/console.
		unit.NewUnitOption("Service", "StandardInput", "null"),
		unit.NewUnitOption("Service", "StandardOutput", "null"),
		unit.NewUnitOption("Service", "StandardError", "null"),
	}...)

	shutdownVerb := "exit"
	// systemd <v227 doesn't allow the "exit" verb when running as PID 1, so
	// use "halt".
	// If systemdVersion is 0 it means it couldn't be guessed, assume it's new
	// enough for "systemctl exit".
	// This can happen, for example, when building rkt with:
	//
	// ./configure --with-stage1-flavors=src --with-stage1-systemd-version=master
	//
	// The patches for the "exit" verb are backported to the "coreos" flavor, so
	// don't rely on the systemd version on the "coreos" flavor.
	if flavor != "coreos" && systemdVersion != 0 && systemdVersion < 227 {
		shutdownVerb = "halt"
	}

	opts = append(
		opts,
		unit.NewUnitOption("Service", exec, fmt.Sprintf("/usr/bin/systemctl --force %s", shutdownVerb)),
	)

	uw.WriteUnit(
		ServiceUnitPath(uw.p.Root, "shutdown"),
		"failed to create shutdown service",
		opts...,
	)
}

// Activate actives the given unit in the given wantPath.
func (uw *UnitWriter) Activate(unit, wantPath string) {
	if uw.err != nil {
		return
	}

	if err := os.Symlink(path.Join("..", unit), wantPath); err != nil && !os.IsExist(err) {
		uw.err = errwrap.Wrap(errors.New("failed to link service want"), err)
	}
}

// error returns the first error that occured during write* invocations.
func (uw *UnitWriter) Error() error {
	return uw.err
}

func (uw *UnitWriter) AppUnit(
	ra *schema.RuntimeApp, binPath, privateUsers string, insecureOptions Stage1InsecureOptions,
	opts ...*unit.UnitOption,
) {
	if uw.err != nil {
		return
	}

	flavor, systemdVersion, err := GetFlavor(uw.p)
	if err != nil {
		uw.err = errwrap.Wrap(errors.New("unable to determine stage1 flavor"), err)
		return
	}

	app := ra.App
	appName := ra.Name
	imgName := uw.p.AppNameToImageName(appName)

	if len(app.Exec) == 0 {
		uw.err = fmt.Errorf(`image %q has an empty "exec" (try --exec=BINARY)`, imgName)
		return
	}

	env := app.Environment

	env.Set("AC_APP_NAME", appName.String())
	if uw.p.MetadataServiceURL != "" {
		env.Set("AC_METADATA_URL", uw.p.MetadataServiceURL)
	}

	envFilePath := EnvFilePath(uw.p.Root, appName)

	uidRange := user.NewBlankUidRange()
	if err := uidRange.Deserialize([]byte(privateUsers)); err != nil {
		uw.err = err
		return
	}

	if err := common.WriteEnvFile(env, uidRange, envFilePath); err != nil {
		uw.err = errwrap.Wrap(errors.New("unable to write environment file for systemd"), err)
		return
	}

	u, g, err := parseUserGroup(uw.p, ra, uidRange)
	if err != nil {
		uw.err = err
		return
	}

	if err := generateSysusers(uw.p, ra, u, g, uidRange); err != nil {
		uw.err = errwrap.Wrap(errors.New("unable to generate sysusers"), err)
		return
	}

	var supplementaryGroups []string
	for _, g := range app.SupplementaryGIDs {
		supplementaryGroups = append(supplementaryGroups, strconv.Itoa(g))
	}

	capabilitiesStr, err := getAppCapabilities(app.Isolators)
	if err != nil {
		uw.err = err
		return
	}

	execStart := append([]string{binPath}, app.Exec[1:]...)
	execStartString := quoteExec(execStart)
	opts = append(opts, []*unit.UnitOption{
		unit.NewUnitOption("Unit", "Description", fmt.Sprintf("Application=%v Image=%v", appName, imgName)),
		unit.NewUnitOption("Unit", "DefaultDependencies", "false"),
		unit.NewUnitOption("Unit", "Wants", fmt.Sprintf("reaper-%s.service", appName)),
		unit.NewUnitOption("Service", "Restart", "no"),
		unit.NewUnitOption("Service", "ExecStart", execStartString),
		unit.NewUnitOption("Service", "RootDirectory", common.RelAppRootfsPath(appName)),
		// MountFlags=shared creates a new mount namespace and (as unintuitive
		// as it might seem) makes sure the mount is slave+shared.
		unit.NewUnitOption("Service", "MountFlags", "shared"),
		unit.NewUnitOption("Service", "WorkingDirectory", app.WorkingDirectory),
		unit.NewUnitOption("Service", "EnvironmentFile", RelEnvFilePath(appName)),
		unit.NewUnitOption("Service", "User", strconv.Itoa(u)),
		unit.NewUnitOption("Service", "Group", strconv.Itoa(g)),

		// This helps working around a race
		// (https://github.com/systemd/systemd/issues/2913) that causes the
		// systemd unit name not getting written to the journal if the unit is
		// short-lived and runs as non-root.
		unit.NewUnitOption("Service", "SyslogIdentifier", appName.String()),
	}...)

	if len(supplementaryGroups) > 0 {
		opts = appendOptionsList(opts, "Service", "SupplementaryGroups", "", supplementaryGroups)
	}

	if supportsNotify(uw.p, appName.String()) {
		opts = append(opts, unit.NewUnitOption("Service", "Type", "notify"))
	}

	if !insecureOptions.DisableCapabilities {
		opts = append(opts, unit.NewUnitOption("Service", "CapabilityBoundingSet", strings.Join(capabilitiesStr, " ")))
	}

	noNewPrivileges := getAppNoNewPrivileges(app.Isolators)

	// Apply seccomp isolator, if any and not opt-ing out;
	// see https://www.freedesktop.org/software/systemd/man/systemd.exec.html#SystemCallFilter=
	if !insecureOptions.DisableSeccomp {
		var forceNoNewPrivileges bool

		unprivileged := (u != 0)
		opts, forceNoNewPrivileges, err = getSeccompFilter(opts, uw.p, unprivileged, app.Isolators)
		if err != nil {
			uw.err = err
			return
		}

		// Seccomp filters require NoNewPrivileges for unprivileged apps, that may override
		// manifest annotation.
		if forceNoNewPrivileges {
			noNewPrivileges = true
		}
	}

	opts = append(opts, unit.NewUnitOption("Service", "NoNewPrivileges", strconv.FormatBool(noNewPrivileges)))

	if ra.ReadOnlyRootFS {
		opts = append(opts, unit.NewUnitOption("Service", "ReadOnlyDirectories", common.RelAppRootfsPath(appName)))
	}

	absRoot, err := filepath.Abs(uw.p.Root) // Absolute path to the pod's rootfs.
	if err != nil {
		uw.err = err
		return
	}
	appRootfs := common.AppRootfsPath(absRoot, appName)

	rwDirs := []string{}
	imageManifest := uw.p.Images[appName.String()]
	mounts, err := GenerateMounts(ra, uw.p.Manifest.Volumes, ConvertedFromDocker(imageManifest))
	if err != nil {
		uw.err = err
		return
	}

	for _, m := range mounts {
		mntPath, err := EvaluateSymlinksInsideApp(appRootfs, m.Mount.Path)
		if err != nil {
			uw.err = err
			return
		}

		if !m.ReadOnly {
			rwDirs = append(rwDirs, filepath.Join(common.RelAppRootfsPath(appName), mntPath))
		}
	}
	if len(rwDirs) > 0 {
		opts = appendOptionsList(opts, "Service", "ReadWriteDirectories", "", rwDirs)
	}

	// Restrict access to sensitive paths (eg. procfs and sysfs entries).
	if !insecureOptions.DisablePaths {
		opts = protectKernelTunables(opts, appName, systemdVersion)
	}

	// Generate default device policy for the app, as well as the list of allowed devices.
	// For kvm flavor, devices are VM-specific and restricting them is not strictly needed.
	if !insecureOptions.DisablePaths && flavor != "kvm" {
		opts = append(opts, unit.NewUnitOption("Service", "DevicePolicy", "closed"))
		deviceAllows, err := generateDeviceAllows(common.Stage1RootfsPath(absRoot), appName, app.MountPoints, mounts, uidRange)
		if err != nil {
			uw.err = err
			return
		}
		for _, dev := range deviceAllows {
			opts = append(opts, unit.NewUnitOption("Service", "DeviceAllow", dev))
		}
	}

	// When an app fails, we shut down the pod
	opts = append(opts, unit.NewUnitOption("Unit", "OnFailure", "halt.target"))

	for _, eh := range app.EventHandlers {
		var typ string
		switch eh.Name {
		case "pre-start":
			typ = "ExecStartPre"
		case "post-stop":
			typ = "ExecStopPost"
		default:
			uw.err = fmt.Errorf("unrecognized eventHandler: %v", eh.Name)
			return
		}
		exec := quoteExec(eh.Exec)
		opts = append(opts, unit.NewUnitOption("Service", typ, exec))
	}

	// Some pre-start jobs take a long time, set the timeout to 0
	opts = append(opts, unit.NewUnitOption("Service", "TimeoutStartSec", "0"))

	var saPorts []types.Port
	for _, p := range app.Ports {
		if p.SocketActivated {
			saPorts = append(saPorts, p)
		}
	}

	doWithIsolator := func(isolator string, f func() error) bool {
		ok, err := cgroup.IsIsolatorSupported(isolator)
		if err != nil {
			uw.err = err
			return true
		}

		if !ok {
			fmt.Fprintf(os.Stderr, "warning: resource/%s isolator set but support disabled in the kernel, skipping\n", isolator)
		}

		if err := f(); err != nil {
			uw.err = err
			return true
		}

		return false
	}

	exit := false
	for _, i := range app.Isolators {
		if exit {
			return
		}

		switch v := i.Value().(type) {
		case *types.ResourceMemory:
			exit = doWithIsolator("memory", func() error {
				if v.Limit() == nil {
					return nil
				}

				opts = append(opts, unit.NewUnitOption("Service", "MemoryLimit", strconv.Itoa(int(v.Limit().Value()))))
				return nil
			})
		case *types.ResourceCPU:
<<<<<<< HEAD
			opts, err = cgroup.MaybeAddIsolator(opts, "cpu", v.Limit())
			if err != nil {
				uw.err = err
				return
			}
		case *types.LinuxOOMScoreAdj:
			opts = append(opts, unit.NewUnitOption("Service", "OOMScoreAdjust", strconv.Itoa(int(*v))))
=======
			exit = doWithIsolator("cpu", func() error {
				if v.Limit() == nil {
					return nil
				}

				if v.Limit().Value() > resource.MaxMilliValue {
					return fmt.Errorf("cpu limit exceeds the maximum millivalue: %v", v.Limit().String())
				}

				quota := strconv.Itoa(int(v.Limit().MilliValue()/10)) + "%"
				opts = append(opts, unit.NewUnitOption("Service", "CPUQuota", quota))

				return nil
			})
>>>>>>> 9b4b356c
		}
	}

	if len(saPorts) > 0 {
		sockopts := []*unit.UnitOption{
			unit.NewUnitOption("Unit", "Description", fmt.Sprintf("Application=%v Image=%v %s", appName, imgName, "socket-activated ports")),
			unit.NewUnitOption("Unit", "DefaultDependencies", "false"),
			unit.NewUnitOption("Socket", "BindIPv6Only", "both"),
			unit.NewUnitOption("Socket", "Service", ServiceUnitName(appName)),
		}

		for _, sap := range saPorts {
			var proto string
			switch sap.Protocol {
			case "tcp":
				proto = "ListenStream"
			case "udp":
				proto = "ListenDatagram"
			default:
				uw.err = fmt.Errorf("unrecognized protocol: %v", sap.Protocol)
				return
			}
			// We find the host port for the pod's port and use that in the
			// socket unit file.
			// This is so because systemd inside the pod will match based on
			// the socket port number, and since the socket was created on the
			// host, it will have the host port number.
			port := findHostPort(*uw.p.Manifest, sap.Name)
			if port == 0 {
				log.Printf("warning: no --port option for socket-activated port %q, assuming port %d as specified in the manifest", sap.Name, sap.Port)
				port = sap.Port
			}
			sockopts = append(sockopts, unit.NewUnitOption("Socket", proto, fmt.Sprintf("%v", port)))
		}

		file, err := os.OpenFile(SocketUnitPath(uw.p.Root, appName), os.O_WRONLY|os.O_CREATE, 0644)
		if err != nil {
			uw.err = errwrap.Wrap(errors.New("failed to create socket file"), err)
			return
		}
		defer file.Close()

		if _, err = io.Copy(file, unit.Serialize(sockopts)); err != nil {
			uw.err = errwrap.Wrap(errors.New("failed to write socket unit file"), err)
			return
		}

		if err = os.Symlink(path.Join("..", SocketUnitName(appName)), SocketWantPath(uw.p.Root, appName)); err != nil {
			uw.err = errwrap.Wrap(errors.New("failed to link socket want"), err)
			return
		}

		opts = append(opts, unit.NewUnitOption("Unit", "Requires", SocketUnitName(appName)))
	}

	opts = append(opts, unit.NewUnitOption("Unit", "Requires", InstantiatedPrepareAppUnitName(appName)))
	opts = append(opts, unit.NewUnitOption("Unit", "After", InstantiatedPrepareAppUnitName(appName)))
	opts = append(opts, unit.NewUnitOption("Unit", "Requires", "sysusers.service"))
	opts = append(opts, unit.NewUnitOption("Unit", "After", "sysusers.service"))

	uw.WriteUnit(ServiceUnitPath(uw.p.Root, appName), "failed to create service unit file", opts...)
	uw.Activate(ServiceUnitName(appName), ServiceWantPath(uw.p.Root, appName))
}

// AppReaperUnit writes an app reaper service unit for the given app in the given path using the given unit options.
func (uw *UnitWriter) AppReaperUnit(appName types.ACName, binPath string, opts ...*unit.UnitOption) {
	if uw.err != nil {
		return
	}

	opts = append(opts, []*unit.UnitOption{
		unit.NewUnitOption("Unit", "Description", fmt.Sprintf("%s Reaper", appName)),
		unit.NewUnitOption("Unit", "DefaultDependencies", "false"),
		unit.NewUnitOption("Unit", "StopWhenUnneeded", "yes"),
		unit.NewUnitOption("Unit", "Before", "halt.target"),
		unit.NewUnitOption("Unit", "Conflicts", "exit.target"),
		unit.NewUnitOption("Unit", "Conflicts", "halt.target"),
		unit.NewUnitOption("Unit", "Conflicts", "poweroff.target"),
		unit.NewUnitOption("Service", "RemainAfterExit", "yes"),
		unit.NewUnitOption("Service", "ExecStop", fmt.Sprintf(
			"/reaper.sh \"%s\" \"%s\" \"%s\"",
			appName,
			common.RelAppRootfsPath(appName),
			binPath,
		)),
	}...)

	uw.WriteUnit(
		ServiceUnitPath(uw.p.Root, types.ACName(fmt.Sprintf("reaper-%s", appName))),
		fmt.Sprintf("failed to write app %q reaper service", appName),
		opts...,
	)
}

// appendOptionsList updates an existing unit options list appending
// an array of new properties, one entry at a time.
// This is the preferred method to avoid hitting line length limits
// in unit files. Target property must support multi-line entries.
func appendOptionsList(opts []*unit.UnitOption, section string, property string, prefix string, vals []string) []*unit.UnitOption {
	for _, v := range vals {
		opts = append(opts, unit.NewUnitOption(section, property, fmt.Sprintf("%s%s", prefix, v)))
	}
	return opts
}<|MERGE_RESOLUTION|>--- conflicted
+++ resolved
@@ -519,15 +519,6 @@
 				return nil
 			})
 		case *types.ResourceCPU:
-<<<<<<< HEAD
-			opts, err = cgroup.MaybeAddIsolator(opts, "cpu", v.Limit())
-			if err != nil {
-				uw.err = err
-				return
-			}
-		case *types.LinuxOOMScoreAdj:
-			opts = append(opts, unit.NewUnitOption("Service", "OOMScoreAdjust", strconv.Itoa(int(*v))))
-=======
 			exit = doWithIsolator("cpu", func() error {
 				if v.Limit() == nil {
 					return nil
@@ -542,7 +533,8 @@
 
 				return nil
 			})
->>>>>>> 9b4b356c
+		case *types.LinuxOOMScoreAdj:
+			opts = append(opts, unit.NewUnitOption("Service", "OOMScoreAdjust", strconv.Itoa(int(*v))))
 		}
 	}
 
